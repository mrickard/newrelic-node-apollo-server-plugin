{
  "name": "apollo-server-tests",
  "version": "0.0.0",
  "private": true,
  "tests": [
    {
      "engines": {
        "node": ">=12.13.0"
      },
      "dependencies": {
        "@apollo/federation": ">=0.25.2",
        "@apollo/gateway": ">=0.25.2 <0.31.0",
        "apollo-server": ">=2.25.1 <3.0.0"
      },
      "files": [
        "segments.test.js",
<<<<<<< HEAD
        "service-definition-and-healthcheck-filtering.test.js"
=======
        "transaction-naming.test.js",
        "sub-graph-transactions.test.js"
>>>>>>> 6abbb3d2
      ]
    },
    {
      "engines": {
        "node": ">=12.13.0"
      },
      "dependencies": {
        "@apollo/federation": ">=0.25.2",
        "@apollo/gateway": ">=0.31.0",
        "@opentelemetry/api": "1.0.1",
        "apollo-server": "2.25.1"
      },
      "files": [
        "segments.test.js",
<<<<<<< HEAD
        "service-definition-and-healthcheck-filtering.test.js"
=======
        "transaction-naming.test.js",
        "sub-graph-transactions.test.js"
>>>>>>> 6abbb3d2
      ]
    }
  ],
  "dependencies": {}
}<|MERGE_RESOLUTION|>--- conflicted
+++ resolved
@@ -14,12 +14,9 @@
       },
       "files": [
         "segments.test.js",
-<<<<<<< HEAD
-        "service-definition-and-healthcheck-filtering.test.js"
-=======
+        "service-definition-and-healthcheck-filtering.test.js",
         "transaction-naming.test.js",
         "sub-graph-transactions.test.js"
->>>>>>> 6abbb3d2
       ]
     },
     {
@@ -34,12 +31,9 @@
       },
       "files": [
         "segments.test.js",
-<<<<<<< HEAD
-        "service-definition-and-healthcheck-filtering.test.js"
-=======
+        "service-definition-and-healthcheck-filtering.test.js",
         "transaction-naming.test.js",
         "sub-graph-transactions.test.js"
->>>>>>> 6abbb3d2
       ]
     }
   ],
